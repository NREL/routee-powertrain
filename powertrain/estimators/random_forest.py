--- conflicted
+++ resolved
@@ -1,8 +1,7 @@
 from typing import Union
 
-import matplotlib.pyplot as plt
+from numpy import clip
 from pandas import DataFrame, Series
-from numpy import clip
 from sklearn.ensemble import RandomForestRegressor
 
 from powertrain.core.features import PredictType, FeaturePack
@@ -114,14 +113,4 @@
         return energy_pred
 
     def feature_importance(self):
-<<<<<<< HEAD
-        return self.model.feature_importances_
-
-    def plot_feature_importance(self, features=None):
-        self.model.feature_names = features
-        plt.barh(self.model.feature_names, self.model.feature_importances_)
-        plt.xlabel('Importance [0~1]')
-        plt.show()
-=======
-        return self.model.feature_importances_
->>>>>>> bb4c0a02
+        return self.model.feature_importances_