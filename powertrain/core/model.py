--- conflicted
+++ resolved
@@ -9,10 +9,7 @@
 
 import numpy as np
 from pandas import DataFrame
-<<<<<<< HEAD
-=======
 from sklearn.model_selection import train_test_split
->>>>>>> a01b7c00
 
 from powertrain.core.metadata import Metadata
 from powertrain.estimators.estimator_interface import EstimatorInterface
@@ -66,11 +63,8 @@
             self,
             data: DataFrame,
             trip_column: Optional[str] = None,
-<<<<<<< HEAD
+            random_seed: int = 123,
             **kwargs,
-=======
-            random_seed: int = 123,
->>>>>>> a01b7c00
     ):
         """
 
