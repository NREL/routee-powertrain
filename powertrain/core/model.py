import pickle
from collections import namedtuple

import numpy as np

<<<<<<< HEAD
from powertrain import __version__
from powertrain.validation import errors
from powertrain.core.utils import test_train_split
from powertrain.estimators.base import BaseEstimator
from powertrain.core.features import Feature, Distance, Energy

=======
from powertrain.core.utils import test_train_split
from powertrain.estimators.base import BaseEstimator
from powertrain.validation import errors

Feature = namedtuple('Feature', ['name', 'units'])
Distance = namedtuple('Distance', ['name', 'units'])
Energy = namedtuple('Energy', ['name', 'units'])
>>>>>>> bb4c0a02


class Model:
    """This is the core model for interaction with the routee engine.

    Args:
        veh_desc (str):
            Unique description of the vehicle to be modeled.
        estimator (routee.estimator.base.BaseEstimator):
            Estimator to use for predicting route energy usage.
            
    """

    def __init__(self, veh_desc, option=2, estimator=BaseEstimator()):
        self.metadata = {'veh_desc': veh_desc}
        self._estimator = estimator
        self.errors = None
        self.option = option

    def train(
            self,
            data,
            features,
            distance,
            energy,
    ):
        """
        Train a model

        Args:
            data:
            features:
            distance:
            energy:

        Returns:

        """
        print(f"training estimator {self._estimator} with option {self.option}.")

        self.metadata['features'] = features
        self.metadata['distance'] = distance
        self.metadata['energy'] = energy
        self.metadata['estimator'] = self._estimator.__class__.__name__
<<<<<<< HEAD
        self.metadata['routee_version'] = __version__

        train_features = [feat.name for feat in features]

        # reduced local copy of the data based on features
        pass_data = data[train_features + [distance.name] + [energy.name]].copy()

        # convert absolute consumption for FC RATE
        pass_data[energy.name + '_per_' + distance.name] = (pass_data[energy.name]/pass_data[distance.name])

        pass_data = pass_data[~pass_data.isin([np.nan, np.inf, -np.inf]).any(1)]

        # splitting test data between train and validate --> 20% here
        train, test = test_train_split(pass_data.dropna(), 0.2)

        #training the models--> randomForest will have two options of feature selection

        # option 1: distance is not a feature and fc/dist is the target column,
        # option 2: distance is a feature, and fc is the target column
=======

        # TODO: we should extract this from a file rather than hardcoding it -ndr
        self.metadata['routee_version'] = 'v0.3.0'

        train_features = [feat.name for feat in features]

        pass_data = data[
            train_features + [distance.name] + [energy.name]].copy()  # reduced local copy of the data based on features

        # convert absolute consumption for FC RATE
        pass_data[energy.name + '_per_' + distance.name] = (
                    pass_data[energy.name] / pass_data[distance.name])  # converting to energy/distance val

        pass_data = pass_data[~pass_data.isin([np.nan, np.inf, -np.inf]).any(1)]

        train, test = test_train_split(pass_data.dropna(),
                                       0.2)  # splitting test data between train and validate --> 20% here

        # training the models--> randomForest will have two options of feature selection
        # option 1: distance is not a feature and fc/dist is the target column, #option 2: distance is a feature, and fc is the target column
>>>>>>> bb4c0a02
        if (self.metadata['estimator'] == 'ExplicitBin') or (self.option == 2):
            self._estimator.train(
                x=train[train_features + [distance.name]],
                y=train[energy.name],
            )

        else:
            self._estimator.train(
                x=train[train_features],
                y=train[energy.name + '_per_' + distance.name],
            )

        self.validate(test)

        # saving feature_importance
        if (self.metadata['estimator'] == 'RandomForest') or (self.metadata['estimator'] == 'XGBoost'):
            self.metadata['feature_importance'] = self._estimator.feature_importance()
<<<<<<< HEAD

    def plot_feature_importance(self):
        if (self.metadata['estimator'] == 'ExplicitBin'):
            print ("Feature importance not available for visualization.")
        else:
            features = [feat.name for feat in self.metadata['features']]
            if self.option == 2: features.append(self.metadata['distance'].name)
            self._estimator.plot_feature_importance(features)
=======
>>>>>>> bb4c0a02

    def validate(self, test):
        """Validate the accuracy of the estimator.

        Args:
            test (pandas.DataFrame):
                Holdout test dataframe for validating performance.
                
        """

        _target_pred = self.predict(test)
        test['target_pred'] = _target_pred
        self.errors = errors.all_error(
            test[self.metadata['energy'].name],
            _target_pred,
            test[self.metadata['distance'].name],
        )

    def predict(self, links_df):
        """Apply the trained energy model to to predict consumption.

        Args:
            links_df (pandas.DataFrame):
                Columns that match self.features and self.distance that describe
                vehicle passes over links in the road network.

        Returns:
            energy_pred (pandas.Series):
                Predicted energy consumption for every row in links_df.
                
        """

        for feat in self.metadata['features']:
            assert feat.name in links_df.columns, f"Missing expected column {feat.name} in links input"

        predict_features = [feat.name for feat in self.metadata['features']]

        if (self.metadata['estimator'] == 'ExplicitBin') or (self.option == 2):
            _energy_pred = self._estimator.predict(links_df[predict_features + [self.metadata['distance'].name]])

        else:
            _energy_pred_rates = self._estimator.predict(links_df[predict_features])
            _energy_pred = _energy_pred_rates * links_df[self.metadata['distance'].name]

        return _energy_pred

    def dump_model(self, outfile):
        """Dumps a routee.Model to a pickle file for persistance and sharing.

        Args:
            outfile (str):
                Filepath for location of dumped model.

        """
        out_dict = {
            'metadata': self.metadata,
            'estimator': self._estimator,
            'errors': self.errors,
            'option': self.option,
        }

        pickle.dump(out_dict, open(outfile, 'wb'))<|MERGE_RESOLUTION|>--- conflicted
+++ resolved
@@ -1,24 +1,11 @@
 import pickle
-from collections import namedtuple
 
 import numpy as np
 
-<<<<<<< HEAD
 from powertrain import __version__
-from powertrain.validation import errors
-from powertrain.core.utils import test_train_split
-from powertrain.estimators.base import BaseEstimator
-from powertrain.core.features import Feature, Distance, Energy
-
-=======
 from powertrain.core.utils import test_train_split
 from powertrain.estimators.base import BaseEstimator
 from powertrain.validation import errors
-
-Feature = namedtuple('Feature', ['name', 'units'])
-Distance = namedtuple('Distance', ['name', 'units'])
-Energy = namedtuple('Energy', ['name', 'units'])
->>>>>>> bb4c0a02
 
 
 class Model:
@@ -63,7 +50,6 @@
         self.metadata['distance'] = distance
         self.metadata['energy'] = energy
         self.metadata['estimator'] = self._estimator.__class__.__name__
-<<<<<<< HEAD
         self.metadata['routee_version'] = __version__
 
         train_features = [feat.name for feat in features]
@@ -72,39 +58,17 @@
         pass_data = data[train_features + [distance.name] + [energy.name]].copy()
 
         # convert absolute consumption for FC RATE
-        pass_data[energy.name + '_per_' + distance.name] = (pass_data[energy.name]/pass_data[distance.name])
+        pass_data[energy.name + '_per_' + distance.name] = (pass_data[energy.name] / pass_data[distance.name])
 
         pass_data = pass_data[~pass_data.isin([np.nan, np.inf, -np.inf]).any(1)]
 
         # splitting test data between train and validate --> 20% here
         train, test = test_train_split(pass_data.dropna(), 0.2)
 
-        #training the models--> randomForest will have two options of feature selection
+        # training the models--> randomForest will have two options of feature selection
 
         # option 1: distance is not a feature and fc/dist is the target column,
         # option 2: distance is a feature, and fc is the target column
-=======
-
-        # TODO: we should extract this from a file rather than hardcoding it -ndr
-        self.metadata['routee_version'] = 'v0.3.0'
-
-        train_features = [feat.name for feat in features]
-
-        pass_data = data[
-            train_features + [distance.name] + [energy.name]].copy()  # reduced local copy of the data based on features
-
-        # convert absolute consumption for FC RATE
-        pass_data[energy.name + '_per_' + distance.name] = (
-                    pass_data[energy.name] / pass_data[distance.name])  # converting to energy/distance val
-
-        pass_data = pass_data[~pass_data.isin([np.nan, np.inf, -np.inf]).any(1)]
-
-        train, test = test_train_split(pass_data.dropna(),
-                                       0.2)  # splitting test data between train and validate --> 20% here
-
-        # training the models--> randomForest will have two options of feature selection
-        # option 1: distance is not a feature and fc/dist is the target column, #option 2: distance is a feature, and fc is the target column
->>>>>>> bb4c0a02
         if (self.metadata['estimator'] == 'ExplicitBin') or (self.option == 2):
             self._estimator.train(
                 x=train[train_features + [distance.name]],
@@ -122,17 +86,6 @@
         # saving feature_importance
         if (self.metadata['estimator'] == 'RandomForest') or (self.metadata['estimator'] == 'XGBoost'):
             self.metadata['feature_importance'] = self._estimator.feature_importance()
-<<<<<<< HEAD
-
-    def plot_feature_importance(self):
-        if (self.metadata['estimator'] == 'ExplicitBin'):
-            print ("Feature importance not available for visualization.")
-        else:
-            features = [feat.name for feat in self.metadata['features']]
-            if self.option == 2: features.append(self.metadata['distance'].name)
-            self._estimator.plot_feature_importance(features)
-=======
->>>>>>> bb4c0a02
 
     def validate(self, test):
         """Validate the accuracy of the estimator.
