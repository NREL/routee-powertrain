import glob
import os
import sqlite3

import pandas as pd

import powertrain
from powertrain.core.model import Feature, Distance, Energy
from powertrain.estimators import RandomForest, ExplicitBin

RAW_DATA_PATH = "/data/fastsim-results/2020_03_27_routee_library/routee_fastsim_veh_db/*.db"
PICKLE_OUT_PATH = "../routee/trained_models/"

raw_files = glob.glob(RAW_DATA_PATH)
print(f"Total of {len(raw_files)}")


def train_model(file):
    vehicle_name = os.path.splitext(os.path.basename(file))[0]

    print(f'Working on vehicle: {vehicle_name}')

    features = [
        Feature('gpsspeed', units='mph'),
        Feature('grade', units='percent_0_100'),
    ]
    distance = Distance('miles', units='mi')

    sql_con = sqlite3.connect(file)

    df = pd.read_sql_query('SELECT * FROM links', sql_con)
    df['grade'] = df.grade.apply(lambda x: x * 100)

    if df.gge.sum() > 0:
        energy = Energy('gge', units='gallons')
    elif df.esskwhoutach.sum() > 0:
        energy = Energy('esskwhoutach', units='kwh')
    else:
        raise RuntimeError('There is no energy in this data file..')

    train_df = df[['miles', 'gpsspeed', 'grade', energy.name]].dropna()

    ln_model = powertrain.Model(vehicle_name)
    rf_model = powertrain.Model(vehicle_name, estimator=RandomForest(cores=4))
    eb_model = powertrain.Model(vehicle_name,
                                estimator=ExplicitBin(features=features, distance=distance, energy=energy))

    models = {
        'Linear': ln_model,
        'Random Forest': rf_model,
        'Explicit Bin': eb_model,
    }

    for name, model in models.items():
<<<<<<< HEAD
        model.train(train_df, feature_pack=features, distance=distance, energy=energy)
        model.dump_model(PICKLE_OUT_PATH + vehicle_name + '_' + name.replace(' ','_') + ".pickle")
        
=======
        model.train(train_df, features=features, distance=distance, energy=energy)
        model.dump_model(PICKLE_OUT_PATH + vehicle_name + '_' + name.replace(' ', '_') + ".pickle")


>>>>>>> bb4c0a02
#     with open(PICKLE_OUT_PATH + vehicle_name + "_errors.pickle", 'wb') as f:
#         pickle.dump(model_errors, f)


from multiprocessing import Pool

num_cores = 6

with Pool(num_cores) as p:
    p.map(train_model, raw_files)<|MERGE_RESOLUTION|>--- conflicted
+++ resolved
@@ -52,16 +52,10 @@
     }
 
     for name, model in models.items():
-<<<<<<< HEAD
-        model.train(train_df, feature_pack=features, distance=distance, energy=energy)
-        model.dump_model(PICKLE_OUT_PATH + vehicle_name + '_' + name.replace(' ','_') + ".pickle")
-        
-=======
         model.train(train_df, features=features, distance=distance, energy=energy)
         model.dump_model(PICKLE_OUT_PATH + vehicle_name + '_' + name.replace(' ', '_') + ".pickle")
 
 
->>>>>>> bb4c0a02
 #     with open(PICKLE_OUT_PATH + vehicle_name + "_errors.pickle", 'wb') as f:
 #         pickle.dump(model_errors, f)
 
